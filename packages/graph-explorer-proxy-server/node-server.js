--- conflicted
+++ resolved
@@ -117,7 +117,6 @@
           .then(async res => {
 
             if (!res.ok) {
-<<<<<<< HEAD
               proxyLogger.error("The response was not successful and had a " + res.status + "code with a message of \"" + res.statusText + "\".");
               return Promise.reject(res.status);
             } else {
@@ -127,19 +126,6 @@
           .catch(async (error) => {
             proxyLogger.info("Attempting a credential refresh.")
 	          creds = await getCredentials();
-=======
-              console.log("Response not ok");
-              const error = res.status
-              return Promise.reject(error);
-            } else {
-              console.log("Response ok");
-              resolve(res);
-            }
-          })
-          .catch(async (err) => {
-            console.log("Attempt Credential Refresh");
-            creds = await getCredentials();
->>>>>>> 077df3ba
             if (creds === undefined) {
               proxyLogger.error("Credentials undefined after credential refresh. Check that you have proper acccess.");
             }
